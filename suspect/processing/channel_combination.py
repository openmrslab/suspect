import numpy


def svd_weighting(data, axis=-2):

    # the data shape that we require is 2D with channels as the zeroth
    # dimension, the optional axis argument is a convenience to modify
    # the array to fit that profile
    if axis is not None:
        num_channels = data.shape[axis]
        data = numpy.moveaxis(data, axis, 0).reshape(num_channels, -1)

    p, _, v = numpy.linalg.svd(data, full_matrices=False)
    
    channel_weights = p[:, 0].conjugate()
    # normalize so they sum to 1
    channel_weights = channel_weights/numpy.sum(numpy.abs(channel_weights))

    # try some basic phase correction
    # in our truncation of the SVD to rank 1, we know that v[0] is our FID
    # use the first point of it to phase the signal
    phase_shift = numpy.angle(v[0, 0])
    
    channel_weights_phase_corrected = channel_weights * numpy.exp(-1j * phase_shift)        

    return channel_weights_phase_corrected, channel_weights, phase_shift


def whiten(data, noise=100):
    """Calculates and applies a whitening transform to remove any correlations
    between channels. If a separate noise signal is supplied, the transform is
    calculated from that, otherwise the last `noise` points of the data ADC are
    used.

    Parameters
    ----------
    data : MRSData
        The data to be whitened.
    noise : arraylike, int
        
    Returns
    -------
    MRSData
        The whitened data.
    """
    if numpy.isscalar(noise):
        data_noise = data[..., -noise:]
        # reshape the noise to put channels at the first index
        # and coalesce all other indices
        data_noise = numpy.moveaxis(data_noise, -2, 0).reshape((data.shape[-2], -1))
        # remove all zeros from the noise (probably uncollected data)
        data_noise = data_noise[:, data_noise[0] != 0]
    else:
        data_noise = noise

    # calculate the noise covariance
    cov = numpy.cov(data_noise)
    # do an eigenvalue decomposition and form the scaling matrix
    u, d, v = numpy.linalg.svd(cov)
    w = numpy.dot(u, numpy.diag(numpy.sqrt(1 / d)))
    # apply the transform to the data
    return data.inherit(w.T.conj() @ data)


def combine_channels(data, weights=None, axis=-2):
    if weights is None:
        weights = svd_weighting(data, axis)
    weighted_data = weights.reshape((len(weights), 1)) * data
<<<<<<< HEAD
    combined_data = weighted_data.sum(axis=axis)
    return combined_data
=======
    combined_data = weighted_data.sum(axis=0)
    return combined_data
    

def RAMRS_SVD_weighting(data, phase_correct = True, whiten = False, W = None, noise_range = None):
    """
    This channel combination approach operates on raw MRS (spectral) data, 
    prior to averaging repetitions from multiple acquisitions. It is useful in 
    cases where there is instability in frequency and phase shifts across 
    averages. Coil weights are determined from the entire 3D array, and applied
    to each average. Frequency and phase correction can then be performed on 
    the channel-combined acquisitions, prior to final averaging. 
    
    This channel combination method is described in the 'Multiple Acquisitions' 
    section of:

    Rodgers, Christopher T., and Matthew D. Robson. "Receive array magnetic 
    resonance spectroscopy: whitened singular value decomposition (WSVD) gives
    optimal Bayesian solution." Magnetic resonance in medicine 63.4 
    (2010): 881-891.
    
    Performing signal whitening, prior to channel combination, is optional. You 
    can also (optionally) pass in a whitening matrix, W, if it has already been
    computed, or derive one from the data, as described in the reference.
    
    Parameters
    ----------
    data : MRSSpectrum
        Input spectrum matrix for channel combination. The data should be a 3D 
        array, with dimensions [num_acquisitions, n_channels, n_samples], and
    
    phase_correct : bool
        If True, perform a 0th order phase correction along with the channel
        weighting
    
    whiten : bool
        (Optional) If True, whiten the array prior to channel combination
    
    W : array
        (Optional) Whitening array to use. If W = None and whiten = True, the
        array will be computed from the data
    
    noise_range : tuple
        (Optional) (lower bound, upper bound) of the frequency range to use for
        deriving the whitening matrix. Specified in Hz.
    
    Returns
    -------
    combined_data : MRSSpectrum
        Output spectrum, after coil combination.
    
    chann_weights_phase_corrected : array
        Channel weights derived from the data, including the 0th order phase
        correction term. If phase_correct = True, these are the weights that
        were applied to the data
    
    channel_weights : array
        Weights applied to each channel, normalized so they sum to 1. If 
        phase_correct = False, these are the weights that were applied to the 
        averages.
    
    phase_shift : float
        0th order phase correction term derived from the SVD. 
    
    W : array
        Whitening matrix used, or None if pre-whitening was not done.       
    
    """
    
    n_reps, n_chans, n_samps = data.shape
    
    # Re-structure the data to get it in the right format
    R = numpy.transpose(data,(0,2,1))
    d = R.shape
    R = numpy.reshape(R,(d[0]*d[1],d[2]))
    
    if whiten:
        if W is None:
            # Derive the whitening matrix from this data
            # Isolate a subset of the spectrum that is in the noise region
            noise_idx = numpy.logical_and(data.frequency_axis()>=noise_range[0], data.frequency_axis()<=noise_range[1])
            N = data[:,:,noise_idx]
            # Do some reshaping of the array to make it 2D
            N = numpy.transpose(N,(0,2,1))
            d = N.shape
            N = numpy.reshape(N,(d[0]*d[1],d[2]))            
            W = get_whitening_matrix(N)
        
        # Apply whitening matrix to the ensemble        
        S = numpy.dot(W,R.T) 
               
    else:
        # Do not pre-whiten, run SVD on the raw data
        S = R.T
    
    chann_weights_phase_corrected, channel_weights, phase_shift = svd_weighting(S)
    
    # Apply the weights
    if phase_correct:
        Q = combine_channels(S, weights=chann_weights_phase_corrected)
    else:
        Q = combine_channels(S, weights=channel_weights)
    
    combined_spectrum = numpy.reshape(Q,(n_reps,n_samps))
    combined_data = data.inherit(combined_spectrum)

    
    return combined_data, chann_weights_phase_corrected, channel_weights, phase_shift, W
    
    

def get_whitening_matrix(data):
    
    C = numpy.cov(data,rowvar=False)
    
    [w,v]=numpy.linalg.eig(C) # Eigenvalue decomp of covariance matrix
    D = numpy.diag(2*(w**(-0.5)))
    
    # Scaling matrix
    W = numpy.dot(v,D)
    return W


>>>>>>> 29b85920
<|MERGE_RESOLUTION|>--- conflicted
+++ resolved
@@ -66,11 +66,7 @@
     if weights is None:
         weights = svd_weighting(data, axis)
     weighted_data = weights.reshape((len(weights), 1)) * data
-<<<<<<< HEAD
     combined_data = weighted_data.sum(axis=axis)
-    return combined_data
-=======
-    combined_data = weighted_data.sum(axis=0)
     return combined_data
     
 
@@ -193,4 +189,3 @@
     return W
 
 
->>>>>>> 29b85920
